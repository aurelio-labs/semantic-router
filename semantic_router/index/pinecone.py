import asyncio
import hashlib
import json
import os
import time
import requests
from json.decoder import JSONDecodeError
from typing import Any, Dict, List, Optional, Tuple, Union

import aiohttp
import numpy as np
from pydantic import BaseModel, Field

from semantic_router.index.base import BaseIndex, IndexConfig
from semantic_router.schema import ConfigParameter, SparseEmbedding
from semantic_router.utils.logger import logger


def clean_route_name(route_name: str) -> str:
    return route_name.strip().replace(" ", "-")


class DeleteRequest(BaseModel):
    ids: list[str] | None = None
    delete_all: bool = False
    namespace: str | None = None
    filter: dict[str, Any] | None = None


def build_records(
    embeddings: List[List[float]],
    routes: List[str],
    utterances: List[str],
    function_schemas: Optional[Optional[List[Dict[str, Any]]]] = None,
    metadata_list: List[Dict[str, Any]] = [],
    sparse_embeddings: Optional[Optional[List[SparseEmbedding]]] = None,
) -> List[Dict]:
    if function_schemas is None:
        function_schemas = [{}] * len(embeddings)
    if sparse_embeddings is None:
        vectors_to_upsert = [
            PineconeRecord(
                values=vector,
                route=route,
                utterance=utterance,
                function_schema=json.dumps(function_schema),
                metadata=metadata,
            ).to_dict()
            for vector, route, utterance, function_schema, metadata in zip(
                embeddings,
                routes,
                utterances,
                function_schemas,
                metadata_list,
            )
        ]
    else:
        vectors_to_upsert = [
            PineconeRecord(
                values=vector,
                sparse_values=sparse_emb.to_pinecone(),
                route=route,
                utterance=utterance,
                function_schema=json.dumps(function_schema),
                metadata=metadata,
            ).to_dict()
            for vector, route, utterance, function_schema, metadata, sparse_emb in zip(
                embeddings,
                routes,
                utterances,
                function_schemas,
                metadata_list,
                sparse_embeddings,
            )
        ]
    return vectors_to_upsert


class PineconeRecord(BaseModel):
    id: str = ""
    values: List[float]
    sparse_values: Optional[dict[str, list]] = None
    route: str
    utterance: str
    function_schema: str = "{}"
    metadata: Dict[str, Any] = {}  # Additional metadata dictionary

    def __init__(self, **data):
        super().__init__(**data)
        clean_route = clean_route_name(self.route)
        # Use SHA-256 for a more secure hash
        utterance_id = hashlib.sha256(self.utterance.encode()).hexdigest()
        self.id = f"{clean_route}#{utterance_id}"
        self.metadata.update(
            {
                "sr_route": self.route,
                "sr_utterance": self.utterance,
                "sr_function_schema": self.function_schema,
            }
        )

    def to_dict(self):
        d = {
            "id": self.id,
            "values": self.values,
            "metadata": self.metadata,
        }
        if self.sparse_values:
            d["sparse_values"] = self.sparse_values
        return d


class PineconeIndex(BaseIndex):
    index_prefix: str = "semantic-router--"
    api_key: Optional[str] = None
    index_name: str = "index"
    dimensions: Union[int, None] = None
    metric: str = "dotproduct"
    cloud: str = "aws"
    region: str = "us-east-1"
    host: str = ""
    client: Any = Field(default=None, exclude=True)
    index: Optional[Any] = Field(default=None, exclude=True)
    ServerlessSpec: Any = Field(default=None, exclude=True)
    namespace: Optional[str] = ""
    base_url: Optional[str] = None
    headers: dict[str, str] = {}
    index_host: Optional[str] = "http://localhost:5080"

    def __init__(
        self,
        api_key: Optional[str] = None,
        index_name: str = "index",
        dimensions: Optional[int] = None,
        metric: str = "dotproduct",
        cloud: str = "aws",
        region: str = "us-east-1",
        host: str = "",
        namespace: Optional[str] = "",
        base_url: Optional[str] = "https://api.pinecone.io",
        init_async_index: bool = False,
    ):
        super().__init__()
        self.api_key = api_key or os.getenv("PINECONE_API_KEY")
        if not self.api_key:
            raise ValueError("Pinecone API key is required.")

        self.headers = {
            "Api-Key": self.api_key,
            "Content-Type": "application/json",
            "User-Agent": "source_tag=semanticrouter",
        }

        if base_url is not None or os.getenv("PINECONE_API_BASE_URL"):
            logger.info("Using pinecone remote API.")
            if os.getenv("PINECONE_API_BASE_URL"):
                self.base_url = os.getenv("PINECONE_API_BASE_URL")
            else:
                self.base_url = base_url

        if self.base_url and "api.pinecone.io" in self.base_url:
            self.headers["X-Pinecone-API-Version"] = "2024-07"

        self.index_name = index_name
        self.dimensions = dimensions
        self.metric = metric
        self.cloud = cloud
        self.region = region
        self.host = host
        if namespace == "sr_config":
            raise ValueError("Namespace 'sr_config' is reserved for internal use.")
        self.namespace = namespace
        self.type = "pinecone"

        logger.warning(
            "Default region changed from us-west-2 to us-east-1 in v0.1.0.dev6"
        )

        self.client = self._initialize_client(api_key=self.api_key)

        # try initializing index
        self.index = self._init_index()

    def _initialize_client(self, api_key: Optional[str] = None):
        try:
            from pinecone import Pinecone, ServerlessSpec

            self.ServerlessSpec = ServerlessSpec
        except ImportError:
            raise ImportError(
                "Please install pinecone-client to use PineconeIndex. "
                "You can install it with: "
                "`pip install 'semantic-router[pinecone]'`"
            )
        pinecone_args = {
            "api_key": api_key,
            "source_tag": "semanticrouter",
            "host": self.base_url,
        }
        if self.namespace:
            pinecone_args["namespace"] = self.namespace

        return Pinecone(**pinecone_args)

    def _init_index(self, force_create: bool = False) -> Union[Any, None]:
        """Initializing the index can be done after the object has been created
        to allow for the user to set the dimensions and other parameters.

        If the index doesn't exist and the dimensions are given, the index will
        be created. If the index exists, it will be returned. If the index doesn't
        exist and the dimensions are not given, the index will not be created and
        None will be returned.

        :param force_create: If True, the index will be created even if the
            dimensions are not given (which will raise an error).
        :type force_create: bool, optional
        """
        dimensions_given = self.dimensions is not None
<<<<<<< HEAD
        if self.index is None:
            index_exists = self.index_name in self.client.list_indexes().names()
            if dimensions_given and not index_exists:
                # if the index doesn't exist and we have dimension value
                # we create the index
                self.client.create_index(
                    name=self.index_name,
                    dimension=self.dimensions,
                    metric=self.metric,
                    spec=self.ServerlessSpec(cloud=self.cloud, region=self.region),
                )
                # wait for index to be created
                while not self.client.describe_index(self.index_name).status["ready"]:
                    time.sleep(0.2)
                index = self.client.Index(self.index_name)
                self.index = index
                time.sleep(0.2)
            elif index_exists:
                # if the index exists we just return it
                index = self.client.Index(self.index_name)
                self.index = index
                # grab the dimensions from the index
                self.dimensions = index.describe_index_stats()["dimension"]
            elif force_create and not dimensions_given:
                raise ValueError(
                    "Cannot create an index without specifying the dimensions."
                )
            else:
                # if the index doesn't exist and we don't have the dimensions
                # we return None
                logger.warning(
                    "Index could not be initialized. Init parameters: "
                    f"{self.index_name=}, {self.dimensions=}, {self.metric=}, "
                    f"{self.cloud=}, {self.region=}, {self.host=}, {self.namespace=}, "
                    f"{force_create=}"
                )
                index = None
=======
        if dimensions_given and not index_exists:
            # if the index doesn't exist and we have dimension value
            # we create the index
            self.client.create_index(
                name=self.index_name,
                dimension=self.dimensions,
                metric=self.metric,
                spec=self.ServerlessSpec(cloud=self.cloud, region=self.region),
            )
            # wait for index to be created
            while not self.client.describe_index(self.index_name).status["ready"]:
                time.sleep(1)
            index = self.client.Index(self.index_name)
            time.sleep(0.5)
        elif index_exists:
            # if the index exists we just return it
            self.index_host = self.client.describe_index(self.index_name).host

            if self.index_host and self.base_url:
                if "api.pinecone.io" in self.base_url:
                    if not self.index_host.startswith("http"):
                        self.index_host = f"https://{self.index_host}"
                else:
                    if "http" not in self.index_host:
                        self.index_host = f"http://{self.base_url.split(':')[-2].strip('/')}:{self.index_host.split(':')[-1]}"
                    elif not self.index_host.startswith("http://"):
                        if "localhost" in self.index_host:
                            self.index_host = f"http://{self.base_url.split(':')[-2].strip('/')}:{self.index_host.split(':')[-1]}"
                        else:
                            self.index_host = f"http://{self.index_host}"
                index = self.client.Index(self.index_name, host=self.index_host)
                self.host = self.index_host
            # grab the dimensions from the index
            self.dimensions = index.describe_index_stats()["dimension"]
        elif force_create and not dimensions_given:
            raise ValueError(
                "Cannot create an index without specifying the dimensions."
            )
>>>>>>> af60b196
        else:
            index = self.index
        if self.index is not None and self.host == "":
            index = self.index
            self.host = self.client.describe_index(self.index_name)["host"]
        return index 

    async def _init_async_index(self, force_create: bool = False):
        index_stats = None
        indexes = await self._async_list_indexes()
        index_names = [i["name"] for i in indexes["indexes"]]
        index_exists = self.index_name in index_names
        if self.dimensions is not None and not index_exists:
            await self._async_create_index(
                name=self.index_name,
                dimension=self.dimensions,
                metric=self.metric,
                cloud=self.cloud,
                region=self.region,
            )
            # TODO describe index and async sleep
            index_ready = "false"
            while index_ready != "true":
                index_stats = await self._async_describe_index(self.index_name)
                index_ready = index_stats["status"]["ready"]
                await asyncio.sleep(1)
        elif index_exists:
            index_stats = await self._async_describe_index(self.index_name)
            # grab dimensions for the index
            self.dimensions = index_stats["dimension"]
        elif force_create and self.dimensions is None:
            raise ValueError(
                "Cannot create an index without specifying the dimensions."
            )
        else:
            # if the index doesn't exist and we don't have the dimensions
            # we raise warning
            logger.warning(
                "Index could not be initialized. Init parameters: "
                f"{self.index_name=}, {self.dimensions=}, {self.metric=}, "
                f"{self.cloud=}, {self.region=}, {self.host=}, {self.namespace=}, "
                f"{force_create=}"
            )
        self.host = index_stats["host"] if index_stats else ""

    def _batch_upsert(self, batch: List[Dict]):
        """Helper method for upserting a single batch of records.

        :param batch: The batch of records to upsert.
        :type batch: List[Dict]
        """
        if self.index is not None:
            self.index.upsert(vectors=batch, namespace=self.namespace)
        else:
            raise ValueError("Index is None, could not upsert.")

    def add(
        self,
        embeddings: List[List[float]],
        routes: List[str],
        utterances: List[str],
        function_schemas: Optional[Optional[List[Dict[str, Any]]]] = None,
        metadata_list: List[Dict[str, Any]] = [],
        batch_size: int = 100,
        sparse_embeddings: Optional[Optional[List[SparseEmbedding]]] = None,
        **kwargs,
    ):
        """Add vectors to Pinecone in batches."""
        if self.index is None:
            self.dimensions = self.dimensions or len(embeddings[0])
            self.index = self._init_index(force_create=True)
        vectors_to_upsert = build_records(
            embeddings=embeddings,
            routes=routes,
            utterances=utterances,
            function_schemas=function_schemas,
            metadata_list=metadata_list,
            sparse_embeddings=sparse_embeddings,
        )
        for i in range(0, len(vectors_to_upsert), batch_size):
            batch = vectors_to_upsert[i : i + batch_size]
            self._batch_upsert(batch)

    async def aadd(
        self,
        embeddings: List[List[float]],
        routes: List[str],
        utterances: List[str],
        function_schemas: Optional[Optional[List[Dict[str, Any]]]] = None,
        metadata_list: List[Dict[str, Any]] = [],
        batch_size: int = 100,
        sparse_embeddings: Optional[Optional[List[SparseEmbedding]]] = None,
        **kwargs,
    ):
        """Add vectors to Pinecone in batches."""
        if self.index is None:
            self.dimensions = self.dimensions or len(embeddings[0])
            self.index = await self._init_async_index(force_create=True)
        vectors_to_upsert = build_records(
            embeddings=embeddings,
            routes=routes,
            utterances=utterances,
            function_schemas=function_schemas,
            metadata_list=metadata_list,
            sparse_embeddings=sparse_embeddings,
        )

        for i in range(0, len(vectors_to_upsert), batch_size):
            batch = vectors_to_upsert[i : i + batch_size]
            await self._async_upsert(
                vectors=batch,
                namespace=self.namespace or "",
            )

    def _remove_and_sync(self, routes_to_delete: dict):
        for route, utterances in routes_to_delete.items():
            remote_routes = self._get_routes_with_ids(route_name=route)
            ids_to_delete = [
                r["id"]
                for r in remote_routes
                if (r["route"], r["utterance"])
                in zip([route] * len(utterances), utterances)
            ]
            if ids_to_delete and self.index:
                self.index.delete(ids=ids_to_delete, namespace=self.namespace)

    async def _async_remove_and_sync(self, routes_to_delete: dict):
        for route, utterances in routes_to_delete.items():
            remote_routes = await self._async_get_routes_with_ids(route_name=route)
            ids_to_delete = [
                r["id"]
                for r in remote_routes
                if (r["route"], r["utterance"])
                in zip([route] * len(utterances), utterances)
            ]
            if ids_to_delete and self.index:
                await self._async_delete(
                    ids=ids_to_delete, namespace=self.namespace or ""
                )

    def _get_route_ids(self, route_name: str):
        clean_route = clean_route_name(route_name)
        ids, _ = self._get_all(prefix=f"{clean_route}#")
        return ids

    async def _async_get_route_ids(self, route_name: str):
        clean_route = clean_route_name(route_name)
        ids, _ = await self._async_get_all(prefix=f"{clean_route}#")
        return ids

    def _get_routes_with_ids(self, route_name: str):
        clean_route = clean_route_name(route_name)
        ids, metadata = self._get_all(prefix=f"{clean_route}#", include_metadata=True)
        route_tuples = []
        for id, data in zip(ids, metadata):
            route_tuples.append(
                {
                    "id": id,
                    "route": data["sr_route"],
                    "utterance": data["sr_utterance"],
                }
            )
        return route_tuples

    async def _async_get_routes_with_ids(self, route_name: str):
        clean_route = clean_route_name(route_name)
        ids, metadata = await self._async_get_all(
            prefix=f"{clean_route}#", include_metadata=True
        )
        route_tuples = []
        for id, data in zip(ids, metadata):
            route_tuples.append(
                {"id": id, "route": data["sr_route"], "utterance": data["sr_utterance"]}
            )
        return route_tuples

    def _get_all(self, prefix: Optional[str] = None, include_metadata: bool = False):
        """
        Retrieves all vector IDs from the Pinecone index using pagination.

        :param prefix: The prefix to filter the vectors by.
        :type prefix: Optional[str]
        :param include_metadata: Whether to include metadata in the response.
        :type include_metadata: bool
        :return: A tuple containing a list of vector IDs and a list of metadata dictionaries.
        :rtype: tuple[list[str], list[dict]]
        """
        if self.index is None:
            raise ValueError("Index is None, could not retrieve vector IDs.")
        all_vector_ids = []
        metadata = []

        for ids in self.index.list(prefix=prefix, namespace=self.namespace):
            all_vector_ids.extend(ids)

            if include_metadata:
                for id in ids:
                    res_meta = (
                        self.index.fetch(ids=[id], namespace=self.namespace)
                        if self.index
                        else {}
                    )
                    metadata.extend(
                        [x["metadata"] for x in res_meta["vectors"].values()]
                    )

        return all_vector_ids, metadata

    def delete(self, route_name: str):
        route_vec_ids = self._get_route_ids(route_name=route_name)
        if self.index is not None:
            logger.info("index is not None, deleting...")
            if self.base_url and "api.pinecone.io" in self.base_url:
                self.index.delete(ids=route_vec_ids, namespace=self.namespace)
            else:

                response = requests.post(
                    f"{self.index_host}/vectors/delete",
                    json=DeleteRequest(
                        ids=route_vec_ids,
                        delete_all=True,
                        namespace=self.namespace,
                    ).model_dump(exclude_none=True),
                    timeout=10,
                )
                if response.status_code == 200:
                    logger.info(
                        f"Deleted {len(route_vec_ids)} vectors from index {self.index_name}."
                    )
                else:
                    error_message = response.text
                    raise Exception(
                        f"Failed to delete vectors: {response.status_code} : {error_message}"
                    )
        else:
            raise ValueError("Index is None, could not delete.")

    def delete_all(self):
        if self.index is not None:
            self.index.delete(delete_all=True, namespace=self.namespace)
        else:
            raise ValueError("Index is None, could not delete.")

    def describe(self) -> IndexConfig:
        if self.index is not None:
            stats = self.index.describe_index_stats()
            return IndexConfig(
                type=self.type,
                dimensions=stats["dimension"],
                vectors=stats["namespaces"][self.namespace]["vector_count"],
            )
        else:
            return IndexConfig(
                type=self.type,
                dimensions=self.dimensions or 0,
                vectors=0,
            )

    def is_ready(self) -> bool:
        """
        Checks if the index is ready to be used.
        """
        return self.index is not None

    def query(
        self,
        vector: np.ndarray,
        top_k: int = 5,
        route_filter: Optional[List[str]] = None,
        sparse_vector: dict[int, float] | SparseEmbedding | None = None,
    ) -> Tuple[np.ndarray, List[str]]:
        """Search the index for the query vector and return the top_k results.

        :param vector: The query vector to search for.
        :type vector: np.ndarray
        :param top_k: The number of top results to return, defaults to 5.
        :type top_k: int, optional
        :param route_filter: A list of route names to filter the search results, defaults to None.
        :type route_filter: Optional[List[str]], optional
        :param sparse_vector: An optional sparse vector to include in the query.
        :type sparse_vector: Optional[SparseEmbedding]
        :param kwargs: Additional keyword arguments for the query, including sparse_vector.
        :type kwargs: Any
        :return: A tuple containing an array of scores and a list of route names.
        :rtype: Tuple[np.ndarray, List[str]]
        :raises ValueError: If the index is not populated.
        """
        if self.index is None:
            raise ValueError("Index is not populated.")
        query_vector_list = vector.tolist()
        if route_filter is not None:
            filter_query = {"sr_route": {"$in": route_filter}}
        else:
            filter_query = None
        if sparse_vector is not None:
            logger.error(f"sparse_vector exists:{sparse_vector}")
            if isinstance(sparse_vector, dict):
                sparse_vector = SparseEmbedding.from_dict(sparse_vector)
            if isinstance(sparse_vector, SparseEmbedding):
                # unnecessary if-statement but mypy didn't like this otherwise
                sparse_vector = sparse_vector.to_pinecone()
        try:
            results = self.index.query(
                vector=[query_vector_list],
                sparse_vector=sparse_vector,
                top_k=top_k,
                filter=filter_query,
                include_metadata=True,
                namespace=self.namespace,
            )
        except Exception:
            logger.error("retrying query with vector as str")
            results = self.index.query(
                vector=query_vector_list,
                sparse_vector=sparse_vector,
                top_k=top_k,
                filter=filter_query,
                include_metadata=True,
                namespace=self.namespace,
            )
        scores = [result["score"] for result in results["matches"]]
        route_names = [result["metadata"]["sr_route"] for result in results["matches"]]
        return np.array(scores), route_names

    def _read_config(self, field: str, scope: str | None = None) -> ConfigParameter:
        scope = scope or self.namespace
        if self.index is None:
            return ConfigParameter(
                field=field,
                value="",
                scope=scope,
            )
        config_id = f"{field}#{scope}"
        config_record = self.index.fetch(
            ids=[config_id],
            namespace="sr_config",
        )
        if config_record.get("vectors"):
            return ConfigParameter(
                field=field,
                value=config_record["vectors"][config_id]["metadata"]["value"],
                created_at=config_record["vectors"][config_id]["metadata"][
                    "created_at"
                ],
                scope=scope,
            )
        else:
            logger.warning(f"Configuration for {field} parameter not found in index.")
            return ConfigParameter(
                field=field,
                value="",
                scope=scope,
            )

    async def _async_read_config(
        self, field: str, scope: str | None = None
    ) -> ConfigParameter:
        """Read a config parameter from the index asynchronously.

        :param field: The field to read.
        :type field: str
        :param scope: The scope to read.
        :type scope: str | None
        :return: The config parameter that was read.
        :rtype: ConfigParameter
        """
        scope = scope or self.namespace
        if self.index is None:
            return ConfigParameter(
                field=field,
                value="",
                scope=scope,
            )
        config_id = f"{field}#{scope}"
        config_record = await self._async_fetch_metadata(
            vector_id=config_id, namespace="sr_config"
        )
        if config_record:
            try:
                return ConfigParameter(
                    field=field,
                    value=config_record["value"],
                    created_at=config_record["created_at"],
                    scope=scope,
                )
            except KeyError:
                raise ValueError(
                    f"Found invalid config record during sync: {config_record}"
                )
        else:
            logger.warning(f"Configuration for {field} parameter not found in index.")
            return ConfigParameter(
                field=field,
                value="",
                scope=scope,
            )

    def _write_config(self, config: ConfigParameter) -> ConfigParameter:
        """Method to write a config parameter to the remote Pinecone index.

        :param config: The config parameter to write to the index.
        :type config: ConfigParameter
        """
        config.scope = config.scope or self.namespace
        if self.index is None:
            raise ValueError("Index has not been initialized.")
        if self.dimensions is None:
            raise ValueError("Must set PineconeIndex.dimensions before writing config.")
        self.index.upsert(
            vectors=[config.to_pinecone(dimensions=self.dimensions)],
            namespace="sr_config",
        )
        return config

    async def _async_write_config(self, config: ConfigParameter) -> ConfigParameter:
        """Method to write a config parameter to the remote Pinecone index.

        :param config: The config parameter to write to the index.
        :type config: ConfigParameter
        """
        config.scope = config.scope or self.namespace
        if self.index is None:
            raise ValueError("Index has not been initialized.")
        if self.dimensions is None:
            raise ValueError("Must set PineconeIndex.dimensions before writing config.")
        pinecone_config = config.to_pinecone(dimensions=self.dimensions)
        await self._async_upsert(
            vectors=[pinecone_config],
            namespace="sr_config",
        )
        return config

    async def aquery(
        self,
        vector: np.ndarray,
        top_k: int = 5,
        route_filter: Optional[List[str]] = None,
        sparse_vector: dict[int, float] | SparseEmbedding | None = None,
    ) -> Tuple[np.ndarray, List[str]]:
        """
        Asynchronously search the index for the query vector and return the top_k results.

        :param vector: The query vector to search for.
        :type vector: np.ndarray
        :param top_k: The number of top results to return, defaults to 5.
        :type top_k: int, optional
        :param route_filter: A list of route names to filter the search results, defaults to None.
        :type route_filter: Optional[List[str]], optional
        :param kwargs: Additional keyword arguments for the query, including sparse_vector.
        :type kwargs: Any
        :keyword sparse_vector: An optional sparse vector to include in the query.
        :type sparse_vector: Optional[dict]
        :return: A tuple containing an array of scores and a list of route names.
        :rtype: Tuple[np.ndarray, List[str]]
        :raises ValueError: If the index is not populated.
        """
        if self.host == "":
            raise ValueError("Host is not initialized.")
        query_vector_list = vector.tolist()
        if route_filter is not None:
            filter_query = {"sr_route": {"$in": route_filter}}
        else:
            filter_query = None
        # set sparse_vector_obj
        sparse_vector_obj: dict[str, Any] | None = None
        if sparse_vector is not None:
            if isinstance(sparse_vector, dict):
                sparse_vector_obj = SparseEmbedding.from_dict(sparse_vector)
            if isinstance(sparse_vector, SparseEmbedding):
                # unnecessary if-statement but mypy didn't like this otherwise
                sparse_vector_obj = sparse_vector.to_pinecone()
        results = await self._async_query(
            vector=query_vector_list,
            sparse_vector=sparse_vector_obj,
            namespace=self.namespace or "",
            filter=filter_query,
            top_k=top_k,
            include_metadata=True,
        )
        scores = [result["score"] for result in results["matches"]]
        route_names = [result["metadata"]["sr_route"] for result in results["matches"]]
        return np.array(scores), route_names

    async def aget_routes(self) -> list[tuple]:
        """Asynchronously get a list of route and utterance objects currently
        stored in the index.

        :return: A list of (route_name, utterance) objects.
        :rtype: List[Tuple]
        """
        if self.host == "":
            raise ValueError("Host is not initialized.")

        return await self._async_get_routes()

    def delete_index(self):
        self.client.delete_index(self.index_name)
        self.index = None

    # __ASYNC CLIENT METHODS__
    async def _async_query(
        self,
        vector: list[float],
        sparse_vector: dict[str, Any] | None = None,
        namespace: str = "",
        filter: Optional[dict] = None,
        top_k: int = 5,
        include_metadata: bool = False,
    ):
        params = {
            "vector": vector,
            "sparse_vector": sparse_vector,
            "namespace": namespace,
            "filter": filter,
            "top_k": top_k,
            "include_metadata": include_metadata,
            "topK": top_k,
            "includeMetadata": include_metadata,
        }
        if self.host == "":
            raise ValueError("self.host is not initialized.")
        elif self.base_url and "api.pinecone.io" in self.base_url:
            if not self.host.startswith("http"):
                logger.error(f"host exists:{self.host}")

                self.host = f"https://{self.host}"
        elif self.host.startswith("localhost") and self.base_url:
            self.host = f"http://{self.base_url.split(':')[-2].strip('/')}:{self.host.split(':')[-1]}"

        async with aiohttp.ClientSession() as session:
            async with session.post(
                f"{self.host}/query",
                json=params,
                headers=self.headers,
            ) as response:
                if response.status != 200:
                    error_text = await response.text()
                    logger.error(f"Error in query response: {error_text}")
                    return {}  # or handle the error as needed

                try:
                    return await response.json(content_type=None)
                except JSONDecodeError as e:
                    logger.error(f"JSON decode error: {e}")
                    return {}

    async def _async_list_indexes(self):
        async with aiohttp.ClientSession() as session:
            async with session.get(
                f"{self.base_url}/indexes",
                headers=self.headers,
            ) as response:
                return await response.json(content_type=None)

    async def _async_upsert(
        self,
        vectors: list[dict],
        namespace: str = "",
    ):
        params = {
            "vectors": vectors,
            "namespace": namespace,
        }

        if self.base_url and "api.pinecone.io" in self.base_url:
            if not self.host.startswith("http"):
                logger.error(f"host exists:{self.host}")
                self.host = f"https://{self.host}"

        elif self.host.startswith("localhost") and self.base_url:
            self.host = f"http://{self.base_url.split(':')[-2].strip('/')}:{self.host.split(':')[-1]}"
        async with aiohttp.ClientSession() as session:
            async with session.post(
                f"{self.host}/vectors/upsert",
                json=params,
                headers=self.headers,
            ) as response:
                res = await response.json(content_type=None)
                return res

    async def _async_create_index(
        self,
        name: str,
        dimension: int,
        cloud: str,
        region: str,
        metric: str = "dotproduct",
    ):
        params = {
            "name": name,
            "dimension": dimension,
            "metric": metric,
            "spec": {"serverless": {"cloud": cloud, "region": region}},
        }
        async with aiohttp.ClientSession() as session:
            async with session.post(
                f"{self.base_url}/indexes",
                json=params,
                headers=self.headers,
            ) as response:
                return await response.json(content_type=None)

    async def _async_delete(self, ids: list[str], namespace: str = ""):
        params = {
            "ids": ids,
            "namespace": namespace,
        }
        if self.base_url and "api.pinecone.io" in self.base_url:
            if not self.host.startswith("http"):
                logger.error(f"host exists:{self.host}")
                self.host = f"https://{self.host}"
        elif self.host.startswith("localhost") and self.base_url:
            self.host = f"http://{self.base_url.split(':')[-2].strip('/')}:{self.host.split(':')[-1]}"

        async with aiohttp.ClientSession() as session:
            async with session.post(
                f"{self.host}/vectors/delete",
                json=params,
                headers=self.headers,
            ) as response:
                return await response.json(content_type=None)

    async def _async_describe_index(self, name: str):
        async with aiohttp.ClientSession() as session:
            async with session.get(
                f"{self.base_url}/indexes/{name}",
                headers=self.headers,
            ) as response:
                return await response.json(content_type=None)

    async def _async_get_all(
        self, prefix: Optional[str] = None, include_metadata: bool = False
    ) -> tuple[list[str], list[dict]]:
        """Retrieves all vector IDs from the Pinecone index using pagination
        asynchronously.

        :param prefix: The prefix to filter the vectors by.
        :type prefix: Optional[str]
        :param include_metadata: Whether to include metadata in the response.
        :type include_metadata: bool
        :return: A tuple containing a list of vector IDs and a list of metadata dictionaries.
        :rtype: tuple[list[str], list[dict]]
        """
        if self.index is None:
            raise ValueError("Index is None, could not retrieve vector IDs.")
        if self.host == "":
            raise ValueError("self.host is not initialized.")

        all_vector_ids = []
        next_page_token = None

        if prefix:
            prefix_str = f"?prefix={prefix}"
        else:
            prefix_str = ""

        if self.base_url and "api.pinecone.io" in self.base_url:
            if not self.host.startswith("http"):
                logger.error(f"host exists:{self.host}")
                self.host = f"https://{self.host}"

        elif self.host.startswith("localhost") and self.base_url:
            self.host = f"http://{self.base_url.split(':')[-2].strip('/')}:{self.host.split(':')[-1]}"

        list_url = f"{self.host}/vectors/list{prefix_str}"
        params: dict = {}
        if self.namespace:
            params["namespace"] = self.namespace
        metadata = []

        async with aiohttp.ClientSession() as session:
            while True:
                if next_page_token:
                    params["paginationToken"] = next_page_token

                async with session.get(
                    list_url,
                    params=params,
                    headers=self.headers,
                ) as response:
                    if response.status != 200:
                        error_text = await response.text()
                        logger.error(f"Error fetching vectors: {error_text}")
                        break

                    response_data = await response.json(content_type=None)

                vector_ids = [vec["id"] for vec in response_data.get("vectors", [])]
                if not vector_ids:
                    break
                all_vector_ids.extend(vector_ids)

                if include_metadata:
                    metadata_tasks = [
                        self._async_fetch_metadata(id) for id in vector_ids
                    ]
                    metadata_results = await asyncio.gather(*metadata_tasks)
                    metadata.extend(metadata_results)

                next_page_token = response_data.get("pagination", {}).get("next")
                if not next_page_token:
                    break

        return all_vector_ids, metadata

    async def _async_fetch_metadata(
        self,
        vector_id: str,
        namespace: str | None = None,
    ) -> dict:
        """Fetch metadata for a single vector ID asynchronously using the
        ClientSession.

        :param vector_id: The ID of the vector to fetch metadata for.
        :type vector_id: str
        :param namespace: The namespace to fetch metadata for.
        :type namespace: str | None
        :return: A dictionary containing the metadata for the vector.
        :rtype: dict
        """
        if self.host == "":
            raise ValueError("self.host is not initialized.")
        if self.base_url and "api.pinecone.io" in self.base_url:
            if not self.host.startswith("http"):
                logger.error(f"host exists:{self.host}")
                self.host = f"https://{self.host}"
        elif self.host.startswith("localhost") and self.base_url:
            self.host = f"http://{self.base_url.split(':')[-2].strip('/')}:{self.host.split(':')[-1]}"

        url = f"{self.host}/vectors/fetch"

        params = {
            "ids": [vector_id],
        }

        if namespace:
            params["namespace"] = [namespace]
        elif self.namespace:
            params["namespace"] = [self.namespace]

        async with aiohttp.ClientSession() as session:
            async with session.get(
                url, params=params, headers=self.headers
            ) as response:
                if response.status != 200:
                    error_text = await response.text()
                    logger.error(f"Error fetching metadata: {error_text}")
                    return {}

                try:
                    response_data = await response.json(content_type=None)
                except Exception as e:
                    logger.warning(f"No metadata found for vector {vector_id}: {e}")
                    return {}

                return (
                    response_data.get("vectors", {})
                    .get(vector_id, {})
                    .get("metadata", {})
                )

    def __len__(self):
        namespace_stats = self.index.describe_index_stats()["namespaces"].get(
            self.namespace
        )
        if namespace_stats:
            return namespace_stats["vector_count"]
        else:
            return 0<|MERGE_RESOLUTION|>--- conflicted
+++ resolved
@@ -216,7 +216,6 @@
         :type force_create: bool, optional
         """
         dimensions_given = self.dimensions is not None
-<<<<<<< HEAD
         if self.index is None:
             index_exists = self.index_name in self.client.list_indexes().names()
             if dimensions_given and not index_exists:
@@ -254,22 +253,9 @@
                     f"{force_create=}"
                 )
                 index = None
-=======
-        if dimensions_given and not index_exists:
-            # if the index doesn't exist and we have dimension value
-            # we create the index
-            self.client.create_index(
-                name=self.index_name,
-                dimension=self.dimensions,
-                metric=self.metric,
-                spec=self.ServerlessSpec(cloud=self.cloud, region=self.region),
-            )
-            # wait for index to be created
-            while not self.client.describe_index(self.index_name).status["ready"]:
-                time.sleep(1)
-            index = self.client.Index(self.index_name)
-            time.sleep(0.5)
-        elif index_exists:
+        else:
+            index = self.index
+        if self.index is not None and self.host == "":
             # if the index exists we just return it
             self.index_host = self.client.describe_index(self.index_name).host
 
@@ -287,18 +273,6 @@
                             self.index_host = f"http://{self.index_host}"
                 index = self.client.Index(self.index_name, host=self.index_host)
                 self.host = self.index_host
-            # grab the dimensions from the index
-            self.dimensions = index.describe_index_stats()["dimension"]
-        elif force_create and not dimensions_given:
-            raise ValueError(
-                "Cannot create an index without specifying the dimensions."
-            )
->>>>>>> af60b196
-        else:
-            index = self.index
-        if self.index is not None and self.host == "":
-            index = self.index
-            self.host = self.client.describe_index(self.index_name)["host"]
         return index 
 
     async def _init_async_index(self, force_create: bool = False):
