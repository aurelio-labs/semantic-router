--- conflicted
+++ resolved
@@ -323,8 +323,7 @@
     @classmethod
     def from_config(cls, config: LayerConfig, index: Optional[BaseIndex] = None):
         encoder = Encoder(type=config.encoder_type, name=config.encoder_name).model
-<<<<<<< HEAD
-        return cls(encoder=encoder, routes=config.routes)
+        return cls(encoder=encoder, routes=config.routes, index=index)
     
     @classmethod
     def from_hub(cls, namespace: str, route_layer_id: str, access_token: Optional[str] = None):
@@ -364,9 +363,6 @@
         
         # Create a new instance with the deserialized data
         return cls(encoder=encoder, routes=routes)
-=======
-        return cls(encoder=encoder, routes=config.routes, index=index)
->>>>>>> 9c384318
 
     def add(self, route: Route):
         logger.info(f"Adding `{route.name}` route")
