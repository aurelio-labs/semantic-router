--- conflicted
+++ resolved
@@ -66,19 +66,11 @@
         return self.dict()
 
     @classmethod
-<<<<<<< HEAD
     def from_dict(cls, data: dict[str, Any]) -> 'Route':
         return cls(**data)
 
     @classmethod
-    def from_dynamic_route(cls, entity: Union[BaseModel, Callable]) -> 'Route':
-=======
-    def from_dict(cls, data: dict[str, Any]):
-        return cls(**data)
-
-    @classmethod
-    def from_dynamic_route(cls, llm: BaseLLM, entity: Union[BaseModel, Callable]):
->>>>>>> 99ce3194
+    def from_dynamic_route(cls, llm: BaseLLM, entity: Union[BaseModel, Callable]) -> 'Route':
         """
         Generate a dynamic Route object from a function or Pydantic model using LLM
         """
@@ -100,11 +92,7 @@
             raise ValueError("No <config></config> tags found in the output.")
 
     @classmethod
-<<<<<<< HEAD
-    def _generate_dynamic_route(cls, function_schema: dict[str, Any]) -> 'Route':
-=======
-    def _generate_dynamic_route(cls, llm: BaseLLM, function_schema: dict[str, Any]):
->>>>>>> 99ce3194
+    def _generate_dynamic_route(cls, llm: BaseLLM, function_schema: dict[str, Any]) -> 'Route':
         logger.info("Generating dynamic route...")
 
         prompt = f"""
