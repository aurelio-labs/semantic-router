--- conflicted
+++ resolved
@@ -20,11 +20,8 @@
     "urllib3>=1.26,<3",
     "litellm>=1.61.3",
     "openai>=1.10.0,<2.0.0",
-<<<<<<< HEAD
     "ollama>=0.1.7",
-=======
     "torch>=2.6.0 ; python_version < '3.13'",
->>>>>>> f96e82ad
 ]
 
 [project.optional-dependencies]
