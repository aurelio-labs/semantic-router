[project]
name = "semantic-router"
version = "0.1.11"
description = "Super fast semantic router for AI decision making"
authors = [{ name = "Aurelio AI", email = "hello@aurelio.ai" }]
requires-python = ">=3.9,<3.14"
readme = "README.md"
license = "MIT"
dependencies = [
    "pydantic>=2.10.2,<3",
    "numpy>=1.25.2",
    "colorlog>=6.8.0,<7",
    "pyyaml>=6.0.1,<7",
    "aurelio-sdk>=0.0.19",
    "colorama>=0.4.6,<0.5",
    "regex>=2023.12.25",
    "tiktoken>=0.6.0,<1.0.0",
    "aiohttp>=3.10.11,<4",
    "tornado>=6.4.2,<7",
    "urllib3>=1.26,<3",
    "litellm>=1.61.3",
    "openai>=1.10.0,<2.0.0"
]

[project.optional-dependencies]
ollama = ["ollama>=0.1.7"]
local = [
    "transformers>=4.36.2 ; python_version < '3.13'",
    "tokenizers>=0.19 ; python_version < '3.13'",
    "llama-cpp-python>=0.2.28,<0.2.86 ; python_version < '3.13'",
    "sentence-transformers>=5.0.0 ; python_version < '3.13'",
    "torch>=2.6.0 ; python_version < '3.13'"
]
<<<<<<< HEAD
pinecone = ["pinecone>=7.0.0,<8.0.0"]
=======
>>>>>>> 88f6af40
vision = [
    "torchvision>=0.17.0 ; python_version < '3.13'",
    "transformers>=4.36.2 ; python_version < '3.13'",
    "pillow>=10.2.0,<11.0.0 ; python_version < '3.13'",
    "torch>=2.6.0 ; python_version < '3.13'"
]
pinecone = ["pinecone>=5.0.0,<6.0.0"]
mistralai = ["mistralai>=0.0.12,<0.1.0"]
qdrant = ["qdrant-client>=1.11.1,<2"]
google = ["google-cloud-aiplatform>=1.45.0,<2"]
bedrock = [
    "boto3>=1.34.98,<2",
    "botocore>=1.34.110,<2",
]
postgres = [
    "psycopg[binary]>=3.1.0,<4",
]
fastembed = ["fastembed>=0.3.0,<0.4 ; python_version < '3.13'"]
docs = ["pydoc-markdown>=4.8.2 ; python_version < '3.12'"]
cohere = ["cohere>=5.9.4,<6.00"]
dev = [
    "ipykernel>=6.25.0,<7",
    "ruff>=0.11.2,<0.12",
    "pytest~=8.2",
    "pytest-mock>=3.12.0,<4",
    "pytest-cov>=4.1.0,<5",
    "pytest-xdist>=3.5.0,<4",
    "pytest-asyncio>=0.24.0,<0.25",
    "pytest-timeout",
    "mypy>=1.7.1,<2",
    "types-pyyaml>=6.0.12.12,<7",
    "requests-mock>=1.12.1,<2",
    "types-requests>=2.31.0,<3",
    "dagger-io>=0.1.1 ; python_version >= '3.11'"
]
all = [
    "semantic-router[local]",
    "semantic-router[pinecone]",
    "semantic-router[vision]",
    "semantic-router[mistralai]",
    "semantic-router[qdrant]",
    "semantic-router[google]",
    "semantic-router[bedrock]",
    "semantic-router[postgres]",
    "semantic-router[fastembed]",
    "semantic-router[cohere]",
    "semantic-router[dev]",
    "semantic-router[ollama]",
    "pytest-timeout",
]

[tool.hatch.build.targets.sdist]
include = ["semantic_router"]

[tool.hatch.build.targets.wheel]
include = ["semantic_router"]

[build-system]
requires = ["hatchling"]
build-backend = "hatchling.build"

[tool.ruff.lint.per-file-ignores]
"*.ipynb" = ["I", "E501", "T201", "F404"]

[tool.ruff]
line-length = 88

[tool.ruff.lint]
select = ["E", "F", "I", "T201", "NPY201"]
ignore = ["E501"]

[tool.mypy]
ignore_missing_imports = true

# PyTorch indexes
[[tool.uv.index]]
name = "pytorch-cpu"
url = "https://download.pytorch.org/whl/cpu"
explicit = true

[[tool.uv.index]]
name = "pytorch-nightly"
url = "https://download.pytorch.org/whl/nightly/cpu"
explicit = true

[tool.uv.sources]
torch = [
    { index = "pytorch-nightly", marker = "python_version >= '3.13' and sys_platform == 'darwin'"  },
    { index = "pytorch-cpu", marker = "python_version < '3.13' or sys_platform != 'darwin'" },
]
torchvision = [
    { index = "pytorch-nightly", marker = "python_version >= '3.13' and sys_platform == 'darwin'"  },
    { index = "pytorch-cpu", marker = "python_version < '3.13' or sys_platform != 'darwin'" },
]<|MERGE_RESOLUTION|>--- conflicted
+++ resolved
@@ -31,10 +31,7 @@
     "sentence-transformers>=5.0.0 ; python_version < '3.13'",
     "torch>=2.6.0 ; python_version < '3.13'"
 ]
-<<<<<<< HEAD
 pinecone = ["pinecone>=7.0.0,<8.0.0"]
-=======
->>>>>>> 88f6af40
 vision = [
     "torchvision>=0.17.0 ; python_version < '3.13'",
     "transformers>=4.36.2 ; python_version < '3.13'",
